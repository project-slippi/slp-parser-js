--- conflicted
+++ resolved
@@ -122,11 +122,7 @@
 
     if (!state.combo) {
       state.combo = {
-<<<<<<< HEAD
         playerIndex,
-=======
-        playerIndex: indices.opponentIndex,
->>>>>>> 50f5d5cd
         startFrame: currentFrameNumber,
         endFrame: null,
         startPercent: prevPlayerFrame ? prevPlayerFrame.percent ?? 0 : 0,
@@ -134,11 +130,7 @@
         endPercent: null,
         moves: [],
         didKill: false,
-<<<<<<< HEAD
         lastHitBy: null,
-=======
-        lastHitBy: indices.playerIndex,
->>>>>>> 50f5d5cd
       };
 
       combos.push(state.combo);
@@ -158,12 +150,11 @@
       // prevents counting multiple hits from the same move such as fox's drill
       if (state.lastHitAnimation === null) {
         state.move = {
-          playerIndex: indices.playerIndex,
+          playerIndex: lastHitBy,
           frame: currentFrameNumber,
           moveId: frame.players[lastHitBy]!.post!.lastAttackLanded!,
           hitCount: 0,
           damage: 0,
-          playerIndex: lastHitBy,
         };
 
         state.combo.moves.push(state.move);
