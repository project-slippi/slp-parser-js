--- conflicted
+++ resolved
@@ -107,22 +107,12 @@
           conversion.openingType = "trade";
           return;
         }
-<<<<<<< HEAD
+        // If not trade, check the player endFrame
         const lastMove = _.last(conversion.moves);
-        // If not trade, check the player endFrame
         const playerEndFrame = this.metadata.lastEndFrameByOppIdx[
           lastMove ? lastMove.playerIndex : conversion.playerIndex
         ];
         const isCounterAttack = playerEndFrame && playerEndFrame > conversion.startFrame;
-=======
-
-        // If not trade, check the opponent endFrame
-        const lastMove = _.last(conversion.moves);
-        const oppEndFrame = this.metadata.lastEndFrameByOppIdx[
-          lastMove ? lastMove.playerIndex : conversion.playerIndex
-        ];
-        const isCounterAttack = oppEndFrame && oppEndFrame > conversion.startFrame;
->>>>>>> 50f5d5cd
         conversion.openingType = isCounterAttack ? "counter-attack" : "neutral-win";
       });
     });
@@ -170,12 +160,8 @@
   if (playerIsDamaged || playerIsGrabbed || playerIsCommandGrabbed) {
     if (!state.conversion) {
       state.conversion = {
-<<<<<<< HEAD
         playerIndex,
-=======
-        playerIndex: indices.opponentIndex,
-        lastHitBy: indices.playerIndex,
->>>>>>> 50f5d5cd
+        lastHitBy: null,
         startFrame: currentFrameNumber,
         endFrame: null,
         startPercent: prevPlayerFrame ? prevPlayerFrame.percent ?? 0 : 0,
@@ -184,7 +170,6 @@
         moves: [],
         didKill: false,
         openingType: "unknown", // Will be updated later
-        lastHitBy: null,
       };
 
       conversions.push(state.conversion);
@@ -201,12 +186,11 @@
       // prevents counting multiple hits from the same move such as fox's drill
       if (state.lastHitAnimation === null) {
         state.move = {
-          playerIndex: indices.playerIndex,
+          playerIndex: lastHitBy,
           frame: currentFrameNumber,
           moveId: frame.players[lastHitBy]!.post!.lastAttackLanded!,
           hitCount: 0,
           damage: 0,
-          playerIndex: lastHitBy,
         };
 
         state.conversion.moves.push(state.move);
